The following is a list of files and features that are going to be
removed in the kernel source tree.  Every entry should contain what
exactly is going away, why it is happening, and who is going to be doing
the work.  When the feature is removed from the kernel, it should also
be removed from this file.

---------------------------

What:	PRISM54
When:	2.6.34

Why:	prism54 FullMAC PCI / Cardbus devices used to be supported only by the
	prism54 wireless driver. After Intersil stopped selling these
	devices in preference for the newer more flexible SoftMAC devices
	a SoftMAC device driver was required and prism54 did not support
	them. The p54pci driver now exists and has been present in the kernel for
	a while. This driver supports both SoftMAC devices and FullMAC devices.
	The main difference between these devices was the amount of memory which
	could be used for the firmware. The SoftMAC devices support a smaller
	amount of memory. Because of this the SoftMAC firmware fits into FullMAC
	devices's memory. p54pci supports not only PCI / Cardbus but also USB
	and SPI. Since p54pci supports all devices prism54 supports
	you will have a conflict. I'm not quite sure how distributions are
	handling this conflict right now. prism54 was kept around due to
	claims users may experience issues when using the SoftMAC driver.
	Time has passed users have not reported issues. If you use prism54
	and for whatever reason you cannot use p54pci please let us know!
	E-mail us at: linux-wireless@vger.kernel.org

	For more information see the p54 wiki page:

	http://wireless.kernel.org/en/users/Drivers/p54

Who:	Luis R. Rodriguez <lrodriguez@atheros.com>

---------------------------

What:	IRQF_SAMPLE_RANDOM
Check:	IRQF_SAMPLE_RANDOM
When:	July 2009

Why:	Many of IRQF_SAMPLE_RANDOM users are technically bogus as entropy
	sources in the kernel's current entropy model. To resolve this, every
	input point to the kernel's entropy pool needs to better document the
	type of entropy source it actually is. This will be replaced with
	additional add_*_randomness functions in drivers/char/random.c

Who:	Robin Getz <rgetz@blackfin.uclinux.org> & Matt Mackall <mpm@selenic.com>

---------------------------

What:	Deprecated snapshot ioctls
When:	2.6.36

Why:	The ioctls in kernel/power/user.c were marked as deprecated long time
	ago. Now they notify users about that so that they need to replace
	their userspace. After some more time, remove them completely.

Who:	Jiri Slaby <jirislaby@gmail.com>

---------------------------

What:	The ieee80211_regdom module parameter
When:	March 2010 / desktop catchup

Why:	This was inherited by the CONFIG_WIRELESS_OLD_REGULATORY code,
	and currently serves as an option for users to define an
	ISO / IEC 3166 alpha2 code for the country they are currently
	present in. Although there are userspace API replacements for this
	through nl80211 distributions haven't yet caught up with implementing
	decent alternatives through standard GUIs. Although available as an
	option through iw or wpa_supplicant its just a matter of time before
	distributions pick up good GUI options for this. The ideal solution
	would actually consist of intelligent designs which would do this for
	the user automatically even when travelling through different countries.
	Until then we leave this module parameter as a compromise.

	When userspace improves with reasonable widely-available alternatives for
	this we will no longer need this module parameter. This entry hopes that
	by the super-futuristically looking date of "March 2010" we will have
	such replacements widely available.

Who:	Luis R. Rodriguez <lrodriguez@atheros.com>

---------------------------

What:	dev->power.power_state
When:	July 2007
Why:	Broken design for runtime control over driver power states, confusing
	driver-internal runtime power management with:  mechanisms to support
	system-wide sleep state transitions; event codes that distinguish
	different phases of swsusp "sleep" transitions; and userspace policy
	inputs.  This framework was never widely used, and most attempts to
	use it were broken.  Drivers should instead be exposing domain-specific
	interfaces either to kernel or to userspace.
Who:	Pavel Machek <pavel@suse.cz>

---------------------------

What:	Video4Linux API 1 ioctls and from Video devices.
When:	July 2009
Files:	include/linux/videodev.h
Check:	include/linux/videodev.h
Why:	V4L1 AP1 was replaced by V4L2 API during migration from 2.4 to 2.6
	series. The old API have lots of drawbacks and don't provide enough
	means to work with all video and audio standards. The newer API is
	already available on the main drivers and should be used instead.
	Newer drivers should use v4l_compat_translate_ioctl function to handle
	old calls, replacing to newer ones.
	Decoder iocts are using internally to allow video drivers to
	communicate with video decoders. This should also be improved to allow
	V4L2 calls being translated into compatible internal ioctls.
	Compatibility ioctls will be provided, for a while, via 
	v4l1-compat module. 
Who:	Mauro Carvalho Chehab <mchehab@infradead.org>

---------------------------

What:	PCMCIA control ioctl (needed for pcmcia-cs [cardmgr, cardctl])
When:	November 2005
Files:	drivers/pcmcia/: pcmcia_ioctl.c
Why:	With the 16-bit PCMCIA subsystem now behaving (almost) like a
	normal hotpluggable bus, and with it using the default kernel
	infrastructure (hotplug, driver core, sysfs) keeping the PCMCIA
	control ioctl needed by cardmgr and cardctl from pcmcia-cs is
	unnecessary, and makes further cleanups and integration of the
	PCMCIA subsystem into the Linux kernel device driver model more
	difficult. The features provided by cardmgr and cardctl are either
	handled by the kernel itself now or are available in the new
	pcmciautils package available at
	http://kernel.org/pub/linux/utils/kernel/pcmcia/
Who:	Dominik Brodowski <linux@brodo.de>

---------------------------

What:	sys_sysctl
When:	September 2010
Option: CONFIG_SYSCTL_SYSCALL
Why:	The same information is available in a more convenient from
	/proc/sys, and none of the sysctl variables appear to be
	important performance wise.

	Binary sysctls are a long standing source of subtle kernel
	bugs and security issues.

	When I looked several months ago all I could find after
	searching several distributions were 5 user space programs and
	glibc (which falls back to /proc/sys) using this syscall.

	The man page for sysctl(2) documents it as unusable for user
	space programs.

	sysctl(2) is not generally ABI compatible to a 32bit user
	space application on a 64bit and a 32bit kernel.

	For the last several months the policy has been no new binary
	sysctls and no one has put forward an argument to use them.

	Binary sysctls issues seem to keep happening appearing so
	properly deprecating them (with a warning to user space) and a
	2 year grace warning period will mean eventually we can kill
	them and end the pain.

	In the mean time individual binary sysctls can be dealt with
	in a piecewise fashion.

Who:	Eric Biederman <ebiederm@xmission.com>

---------------------------

What:	remove EXPORT_SYMBOL(kernel_thread)
When:	August 2006
Files:	arch/*/kernel/*_ksyms.c
Check:	kernel_thread
Why:	kernel_thread is a low-level implementation detail.  Drivers should
        use the <linux/kthread.h> API instead which shields them from
	implementation details and provides a higherlevel interface that
	prevents bugs and code duplication
Who:	Christoph Hellwig <hch@lst.de>

---------------------------

What:	Unused EXPORT_SYMBOL/EXPORT_SYMBOL_GPL exports
	(temporary transition config option provided until then)
	The transition config option will also be removed at the same time.
When:	before 2.6.19
Why:	Unused symbols are both increasing the size of the kernel binary
	and are often a sign of "wrong API"
Who:	Arjan van de Ven <arjan@linux.intel.com>

---------------------------

What:	PHYSDEVPATH, PHYSDEVBUS, PHYSDEVDRIVER in the uevent environment
When:	October 2008
Why:	The stacking of class devices makes these values misleading and
	inconsistent.
	Class devices should not carry any of these properties, and bus
	devices have SUBSYTEM and DRIVER as a replacement.
Who:	Kay Sievers <kay.sievers@suse.de>

---------------------------

What:	ACPI procfs interface
When:	July 2008
Why:	ACPI sysfs conversion should be finished by January 2008.
	ACPI procfs interface will be removed in July 2008 so that
	there is enough time for the user space to catch up.
Who:	Zhang Rui <rui.zhang@intel.com>

---------------------------

What:	/proc/acpi/button
When:	August 2007
Why:	/proc/acpi/button has been replaced by events to the input layer
	since 2.6.20.
Who:	Len Brown <len.brown@intel.com>

---------------------------

What:	/proc/acpi/event
When:	February 2008
Why:	/proc/acpi/event has been replaced by events via the input layer
	and netlink since 2.6.23.
Who:	Len Brown <len.brown@intel.com>

---------------------------

What:	i386/x86_64 bzImage symlinks
When:	April 2010

Why:	The i386/x86_64 merge provides a symlink to the old bzImage
	location so not yet updated user space tools, e.g. package
	scripts, do not break.
Who:	Thomas Gleixner <tglx@linutronix.de>

---------------------------

What (Why):
	- xt_recent: the old ipt_recent proc dir
	  (superseded by /proc/net/xt_recent)

When:	January 2009 or Linux 2.7.0, whichever comes first
Why:	Superseded by newer revisions or modules
Who:	Jan Engelhardt <jengelh@computergmbh.de>

---------------------------

What:	GPIO autorequest on gpio_direction_{input,output}() in gpiolib
When:	February 2010
Why:	All callers should use explicit gpio_request()/gpio_free().
	The autorequest mechanism in gpiolib was provided mostly as a
	migration aid for legacy GPIO interfaces (for SOC based GPIOs).
	Those users have now largely migrated.  Platforms implementing
	the GPIO interfaces without using gpiolib will see no changes.
Who:	David Brownell <dbrownell@users.sourceforge.net>
---------------------------

What:	b43 support for firmware revision < 410
When:	The schedule was July 2008, but it was decided that we are going to keep the
        code as long as there are no major maintanance headaches.
	So it _could_ be removed _any_ time now, if it conflicts with something new.
Why:	The support code for the old firmware hurts code readability/maintainability
	and slightly hurts runtime performance. Bugfixes for the old firmware
	are not provided by Broadcom anymore.
Who:	Michael Buesch <mb@bu3sch.de>

---------------------------

What:	/sys/o2cb symlink
When:	January 2010
Why:	/sys/fs/o2cb is the proper location for this information - /sys/o2cb
	exists as a symlink for backwards compatibility for old versions of
	ocfs2-tools. 2 years should be sufficient time to phase in new versions
	which know to look in /sys/fs/o2cb.
Who:	ocfs2-devel@oss.oracle.com

---------------------------

What:	Ability for non root users to shm_get hugetlb pages based on mlock
	resource limits
When:	2.6.31
Why:	Non root users need to be part of /proc/sys/vm/hugetlb_shm_group or
	have CAP_IPC_LOCK to be able to allocate shm segments backed by
	huge pages.  The mlock based rlimit check to allow shm hugetlb is
	inconsistent with mmap based allocations.  Hence it is being
	deprecated.
Who:	Ravikiran Thirumalai <kiran@scalex86.org>

---------------------------

What:	CONFIG_THERMAL_HWMON
When:	January 2009
Why:	This option was introduced just to allow older lm-sensors userspace
	to keep working over the upgrade to 2.6.26. At the scheduled time of
	removal fixed lm-sensors (2.x or 3.x) should be readily available.
Who:	Rene Herman <rene.herman@gmail.com>

---------------------------

What:	Code that is now under CONFIG_WIRELESS_EXT_SYSFS
	(in net/core/net-sysfs.c)
When:	After the only user (hal) has seen a release with the patches
	for enough time, probably some time in 2010.
Why:	Over 1K .text/.data size reduction, data is available in other
	ways (ioctls)
Who:	Johannes Berg <johannes@sipsolutions.net>

---------------------------

What: CONFIG_NF_CT_ACCT
When: 2.6.29
Why:  Accounting can now be enabled/disabled without kernel recompilation.
      Currently used only to set a default value for a feature that is also
      controlled by a kernel/module/sysfs/sysctl parameter.
Who:  Krzysztof Piotr Oledzki <ole@ans.pl>

---------------------------

What:	sysfs ui for changing p4-clockmod parameters
When:	September 2009
Why:	See commits 129f8ae9b1b5be94517da76009ea956e89104ce8 and
	e088e4c9cdb618675874becb91b2fd581ee707e6.
	Removal is subject to fixing any remaining bugs in ACPI which may
	cause the thermal throttling not to happen at the right time.
Who:	Dave Jones <davej@redhat.com>, Matthew Garrett <mjg@redhat.com>

-----------------------------

What:	__do_IRQ all in one fits nothing interrupt handler
When:	2.6.32
Why:	__do_IRQ was kept for easy migration to the type flow handlers.
	More than two years of migration time is enough.
Who:	Thomas Gleixner <tglx@linutronix.de>

-----------------------------

What:	fakephp and associated sysfs files in /sys/bus/pci/slots/
When:	2011
Why:	In 2.6.27, the semantics of /sys/bus/pci/slots was redefined to
	represent a machine's physical PCI slots. The change in semantics
	had userspace implications, as the hotplug core no longer allowed
	drivers to create multiple sysfs files per physical slot (required
	for multi-function devices, e.g.). fakephp was seen as a developer's
	tool only, and its interface changed. Too late, we learned that
	there were some users of the fakephp interface.

	In 2.6.30, the original fakephp interface was restored. At the same
	time, the PCI core gained the ability that fakephp provided, namely
	function-level hot-remove and hot-add.

	Since the PCI core now provides the same functionality, exposed in:

		/sys/bus/pci/rescan
		/sys/bus/pci/devices/.../remove
		/sys/bus/pci/devices/.../rescan

	there is no functional reason to maintain fakephp as well.

	We will keep the existing module so that 'modprobe fakephp' will
	present the old /sys/bus/pci/slots/... interface for compatibility,
	but users are urged to migrate their applications to the API above.

	After a reasonable transition period, we will remove the legacy
	fakephp interface.
Who:	Alex Chiang <achiang@hp.com>

---------------------------

What:	CONFIG_RFKILL_INPUT
When:	2.6.33
Why:	Should be implemented in userspace, policy daemon.
Who:	Johannes Berg <johannes@sipsolutions.net>

---------------------------

What:	CONFIG_INOTIFY
When:	2.6.33
Why:	last user (audit) will be converted to the newer more generic
	and more easily maintained fsnotify subsystem
Who:	Eric Paris <eparis@redhat.com>

----------------------------

What:	lock_policy_rwsem_* and unlock_policy_rwsem_* will not be
	exported interface anymore.
When:	2.6.33
Why:	cpu_policy_rwsem has a new cleaner definition making it local to
	cpufreq core and contained inside cpufreq.c. Other dependent
	drivers should not use it in order to safely avoid lockdep issues.
Who:	Venkatesh Pallipadi <venkatesh.pallipadi@intel.com>

----------------------------

What:	sound-slot/service-* module aliases and related clutters in
	sound/sound_core.c
When:	August 2010
Why:	OSS sound_core grabs all legacy minors (0-255) of SOUND_MAJOR
	(14) and requests modules using custom sound-slot/service-*
	module aliases.  The only benefit of doing this is allowing
	use of custom module aliases which might as well be considered
	a bug at this point.  This preemptive claiming prevents
	alternative OSS implementations.

	Till the feature is removed, the kernel will be requesting
	both sound-slot/service-* and the standard char-major-* module
	aliases and allow turning off the pre-claiming selectively via
	CONFIG_SOUND_OSS_CORE_PRECLAIM and soundcore.preclaim_oss
	kernel parameter.

	After the transition phase is complete, both the custom module
	aliases and switches to disable it will go away.  This removal
	will also allow making ALSA OSS emulation independent of
	sound_core.  The dependency will be broken then too.
Who:	Tejun Heo <tj@kernel.org>

----------------------------

What:	Support for VMware's guest paravirtuliazation technique [VMI] will be
	dropped.
When:	2.6.37 or earlier.
Why:	With the recent innovations in CPU hardware acceleration technologies
	from Intel and AMD, VMware ran a few experiments to compare these
	techniques to guest paravirtualization technique on VMware's platform.
	These hardware assisted virtualization techniques have outperformed the
	performance benefits provided by VMI in most of the workloads. VMware
	expects that these hardware features will be ubiquitous in a couple of
	years, as a result, VMware has started a phased retirement of this
	feature from the hypervisor. We will be removing this feature from the
	Kernel too. Right now we are targeting 2.6.37 but can retire earlier if
	technical reasons (read opportunity to remove major chunk of pvops)
	arise.

	Please note that VMI has always been an optimization and non-VMI kernels
	still work fine on VMware's platform.
	Latest versions of VMware's product which support VMI are,
	Workstation 7.0 and VSphere 4.0 on ESX side, future maintainence
	releases for these products will continue supporting VMI.

	For more details about VMI retirement take a look at this,
	http://blogs.vmware.com/guestosguide/2009/09/vmi-retirement.html

Who:	Alok N Kataria <akataria@vmware.com>

----------------------------

What:	adt7473 hardware monitoring driver
When:	February 2010
Why:	Obsoleted by the adt7475 driver.
Who:	Jean Delvare <khali@linux-fr.org>

---------------------------
What:	Support for lcd_switch and display_get in asus-laptop driver
When:	March 2010
Why:	These two features use non-standard interfaces. There are the
	only features that really need multiple path to guess what's
	the right method name on a specific laptop.

	Removing them will allow to remove a lot of code an significantly
	clean the drivers.

	This will affect the backlight code which won't be able to know
	if the backlight is on or off. The platform display file will also be
	write only (like the one in eeepc-laptop).

	This should'nt affect a lot of user because they usually know
	when their display is on or off.

Who:	Corentin Chary <corentin.chary@gmail.com>

----------------------------

What:	usbvideo quickcam_messenger driver
When:	2.6.35
Files:	drivers/media/video/usbvideo/quickcam_messenger.[ch]
Why:	obsolete v4l1 driver replaced by gspca_stv06xx
Who:	Hans de Goede <hdegoede@redhat.com>

----------------------------

What:	ov511 v4l1 driver
When:	2.6.35
Files:	drivers/media/video/ov511.[ch]
Why:	obsolete v4l1 driver replaced by gspca_ov519
Who:	Hans de Goede <hdegoede@redhat.com>

----------------------------

What:	w9968cf v4l1 driver
When:	2.6.35
Files:	drivers/media/video/w9968cf*.[ch]
Why:	obsolete v4l1 driver replaced by gspca_ov519
Who:	Hans de Goede <hdegoede@redhat.com>

----------------------------

What:	ovcamchip sensor framework
When:	2.6.35
Files:	drivers/media/video/ovcamchip/*
Why:	Only used by obsoleted v4l1 drivers
Who:	Hans de Goede <hdegoede@redhat.com>

----------------------------

What:	stv680 v4l1 driver
When:	2.6.35
Files:	drivers/media/video/stv680.[ch]
Why:	obsolete v4l1 driver replaced by gspca_stv0680
Who:	Hans de Goede <hdegoede@redhat.com>

----------------------------

What:	zc0301 v4l driver
When:	2.6.35
Files:	drivers/media/video/zc0301/*
Why:	Duplicate functionality with the gspca_zc3xx driver, zc0301 only
	supports 2 USB-ID's (because it only supports a limited set of
	sensors) wich are also supported by the gspca_zc3xx driver
	(which supports 53 USB-ID's in total)
Who:	Hans de Goede <hdegoede@redhat.com>

----------------------------

<<<<<<< HEAD
What:	sysfs-class-rfkill state file
When:	Feb 2014
Files:	net/rfkill/core.c
Why: 	Documented as obsolete since Feb 2010. This file is limited to 3
	states while the rfkill drivers can have 4 states.
Who: 	anybody or Florian Mickler <florian@mickler.org>

----------------------------

What: 	sysfs-class-rfkill claim file
When:	Feb 2012
Files:	net/rfkill/core.c
Why:	It is not possible to claim an rfkill driver since 2007. This is
	Documented as obsolete since Feb 2010.
Who: 	anybody or Florian Mickler <florian@mickler.org>
=======
What:	corgikbd, spitzkbd, tosakbd driver
When:	2.6.35
Files:	drivers/input/keyboard/{corgi,spitz,tosa}kbd.c
Why:	We now have a generic GPIO based matrix keyboard driver that
	are fully capable of handling all the keys on these devices.
	The original drivers manipulate the GPIO registers directly
	and so are difficult to maintain.
Who:	Eric Miao <eric.y.miao@gmail.com>

----------------------------

What:	corgi_ssp and corgi_ts driver
When:	2.6.35
Files:	arch/arm/mach-pxa/corgi_ssp.c, drivers/input/touchscreen/corgi_ts.c
Why:	The corgi touchscreen is now deprecated in favour of the generic
	ads7846.c driver. The noise reduction technique used in corgi_ts.c,
	that's to wait till vsync before ADC sampling, is also integrated into
	ads7846 driver now. Provided that the original driver is not generic
	and is difficult to maintain, it will be removed later.
Who:	Eric Miao <eric.y.miao@gmail.com>
>>>>>>> 11446011

----------------------------

What:	capifs
When:	February 2011
Files:	drivers/isdn/capi/capifs.*
Why:	udev fully replaces this special file system that only contains CAPI
	NCCI TTY device nodes. User space (pppdcapiplugin) works without
	noticing the difference.
Who:	Jan Kiszka <jan.kiszka@web.de>

----------------------------

What:	iwlwifi 50XX module parameters
When:	2.6.40
Why:	The "..50" modules parameters were used to configure 5000 series and
	up devices; different set of module parameters also available for 4965
	with same functionalities. Consolidate both set into single place
	in drivers/net/wireless/iwlwifi/iwl-agn.c

Who:	Wey-Yi Guy <wey-yi.w.guy@intel.com>

----------------------------

What:	iwl4965 alias support
When:	2.6.40
Why:	Internal alias support has been present in module-init-tools for some
	time, the MODULE_ALIAS("iwl4965") boilerplate aliases can be removed
	with no impact.

Who:	Wey-Yi Guy <wey-yi.w.guy@intel.com>

----------------------------<|MERGE_RESOLUTION|>--- conflicted
+++ resolved
@@ -520,23 +520,6 @@
 
 ----------------------------
 
-<<<<<<< HEAD
-What:	sysfs-class-rfkill state file
-When:	Feb 2014
-Files:	net/rfkill/core.c
-Why: 	Documented as obsolete since Feb 2010. This file is limited to 3
-	states while the rfkill drivers can have 4 states.
-Who: 	anybody or Florian Mickler <florian@mickler.org>
-
-----------------------------
-
-What: 	sysfs-class-rfkill claim file
-When:	Feb 2012
-Files:	net/rfkill/core.c
-Why:	It is not possible to claim an rfkill driver since 2007. This is
-	Documented as obsolete since Feb 2010.
-Who: 	anybody or Florian Mickler <florian@mickler.org>
-=======
 What:	corgikbd, spitzkbd, tosakbd driver
 When:	2.6.35
 Files:	drivers/input/keyboard/{corgi,spitz,tosa}kbd.c
@@ -557,7 +540,24 @@
 	ads7846 driver now. Provided that the original driver is not generic
 	and is difficult to maintain, it will be removed later.
 Who:	Eric Miao <eric.y.miao@gmail.com>
->>>>>>> 11446011
+
+----------------------------
+
+What:	sysfs-class-rfkill state file
+When:	Feb 2014
+Files:	net/rfkill/core.c
+Why: 	Documented as obsolete since Feb 2010. This file is limited to 3
+	states while the rfkill drivers can have 4 states.
+Who: 	anybody or Florian Mickler <florian@mickler.org>
+
+----------------------------
+
+What: 	sysfs-class-rfkill claim file
+When:	Feb 2012
+Files:	net/rfkill/core.c
+Why:	It is not possible to claim an rfkill driver since 2007. This is
+	Documented as obsolete since Feb 2010.
+Who: 	anybody or Florian Mickler <florian@mickler.org>
 
 ----------------------------
 
