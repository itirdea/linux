/*
 *  linux/drivers/char/vt_ioctl.c
 *
 *  Copyright (C) 1992 obz under the linux copyright
 *
 *  Dynamic diacritical handling - aeb@cwi.nl - Dec 1993
 *  Dynamic keymap and string allocation - aeb@cwi.nl - May 1994
 *  Restrict VT switching via ioctl() - grif@cs.ucr.edu - Dec 1995
 *  Some code moved for less code duplication - Andi Kleen - Mar 1997
 *  Check put/get_user, cleanups - acme@conectiva.com.br - Jun 2001
 */

#include <linux/types.h>
#include <linux/errno.h>
#include <linux/sched.h>
#include <linux/tty.h>
#include <linux/timer.h>
#include <linux/kernel.h>
#include <linux/compat.h>
#include <linux/module.h>
#include <linux/kd.h>
#include <linux/vt.h>
#include <linux/string.h>
#include <linux/slab.h>
#include <linux/major.h>
#include <linux/fs.h>
#include <linux/console.h>
#include <linux/consolemap.h>
#include <linux/signal.h>
#include <linux/smp_lock.h>
#include <linux/timex.h>

#include <asm/io.h>
#include <asm/uaccess.h>

#include <linux/kbd_kern.h>
#include <linux/vt_kern.h>
#include <linux/kbd_diacr.h>
#include <linux/selection.h>

char vt_dont_switch;
extern struct tty_driver *console_driver;

#define VT_IS_IN_USE(i)	(console_driver->ttys[i] && console_driver->ttys[i]->count)
#define VT_BUSY(i)	(VT_IS_IN_USE(i) || i == fg_console || vc_cons[i].d == sel_cons)

/*
 * Console (vt and kd) routines, as defined by USL SVR4 manual, and by
 * experimentation and study of X386 SYSV handling.
 *
 * One point of difference: SYSV vt's are /dev/vtX, which X >= 0, and
 * /dev/console is a separate ttyp. Under Linux, /dev/tty0 is /dev/console,
 * and the vc start at /dev/ttyX, X >= 1. We maintain that here, so we will
 * always treat our set of vt as numbered 1..MAX_NR_CONSOLES (corresponding to
 * ttys 0..MAX_NR_CONSOLES-1). Explicitly naming VT 0 is illegal, but using
 * /dev/tty0 (fg_console) as a target is legal, since an implicit aliasing
 * to the current console is done by the main ioctl code.
 */

#ifdef CONFIG_X86
#include <linux/syscalls.h>
#endif

static void complete_change_console(struct vc_data *vc);

/*
 *	User space VT_EVENT handlers
 */

struct vt_event_wait {
	struct list_head list;
	struct vt_event event;
	int done;
};

static LIST_HEAD(vt_events);
static DEFINE_SPINLOCK(vt_event_lock);
static DECLARE_WAIT_QUEUE_HEAD(vt_event_waitqueue);

/**
 *	vt_event_post
 *	@event: the event that occurred
 *	@old: old console
 *	@new: new console
 *
 *	Post an VT event to interested VT handlers
 */

void vt_event_post(unsigned int event, unsigned int old, unsigned int new)
{
	struct list_head *pos, *head;
	unsigned long flags;
	int wake = 0;

	spin_lock_irqsave(&vt_event_lock, flags);
	head = &vt_events;

	list_for_each(pos, head) {
		struct vt_event_wait *ve = list_entry(pos,
						struct vt_event_wait, list);
		if (!(ve->event.event & event))
			continue;
		ve->event.event = event;
		/* kernel view is consoles 0..n-1, user space view is
		   console 1..n with 0 meaning current, so we must bias */
		ve->event.old = old + 1;
		ve->event.new = new + 1;
		wake = 1;
		ve->done = 1;
	}
	spin_unlock_irqrestore(&vt_event_lock, flags);
	if (wake)
		wake_up_interruptible(&vt_event_waitqueue);
}

/**
 *	vt_event_wait		-	wait for an event
 *	@vw: our event
 *
 *	Waits for an event to occur which completes our vt_event_wait
 *	structure. On return the structure has wv->done set to 1 for success
 *	or 0 if some event such as a signal ended the wait.
 */

static void vt_event_wait(struct vt_event_wait *vw)
{
	unsigned long flags;
	/* Prepare the event */
	INIT_LIST_HEAD(&vw->list);
	vw->done = 0;
	/* Queue our event */
	spin_lock_irqsave(&vt_event_lock, flags);
	list_add(&vw->list, &vt_events);
	spin_unlock_irqrestore(&vt_event_lock, flags);
	/* Wait for it to pass */
	wait_event_interruptible(vt_event_waitqueue, vw->done);
	/* Dequeue it */
	spin_lock_irqsave(&vt_event_lock, flags);
	list_del(&vw->list);
	spin_unlock_irqrestore(&vt_event_lock, flags);
}

/**
 *	vt_event_wait_ioctl	-	event ioctl handler
 *	@arg: argument to ioctl
 *
 *	Implement the VT_WAITEVENT ioctl using the VT event interface
 */

static int vt_event_wait_ioctl(struct vt_event __user *event)
{
	struct vt_event_wait vw;

	if (copy_from_user(&vw.event, event, sizeof(struct vt_event)))
		return -EFAULT;
	/* Highest supported event for now */
	if (vw.event.event & ~VT_MAX_EVENT)
		return -EINVAL;

	vt_event_wait(&vw);
	/* If it occurred report it */
	if (vw.done) {
		if (copy_to_user(event, &vw.event, sizeof(struct vt_event)))
			return -EFAULT;
		return 0;
	}
	return -EINTR;
}

/**
 *	vt_waitactive	-	active console wait
 *	@event: event code
 *	@n: new console
 *
 *	Helper for event waits. Used to implement the legacy
 *	event waiting ioctls in terms of events
 */

int vt_waitactive(int n)
{
	struct vt_event_wait vw;
	do {
		if (n == fg_console + 1)
			break;
		vw.event.event = VT_EVENT_SWITCH;
		vt_event_wait(&vw);
		if (vw.done == 0)
			return -EINTR;
	} while (vw.event.new != n);
	return 0;
}

/*
 * these are the valid i/o ports we're allowed to change. they map all the
 * video ports
 */
#define GPFIRST 0x3b4
#define GPLAST 0x3df
#define GPNUM (GPLAST - GPFIRST + 1)

#define i (tmp.kb_index)
#define s (tmp.kb_table)
#define v (tmp.kb_value)
static inline int
do_kdsk_ioctl(int cmd, struct kbentry __user *user_kbe, int perm, struct kbd_struct *kbd)
{
	struct kbentry tmp;
	ushort *key_map, val, ov;

	if (copy_from_user(&tmp, user_kbe, sizeof(struct kbentry)))
		return -EFAULT;

	if (!capable(CAP_SYS_TTY_CONFIG))
		perm = 0;

	switch (cmd) {
	case KDGKBENT:
		key_map = key_maps[s];
		if (key_map) {
		    val = U(key_map[i]);
		    if (kbd->kbdmode != VC_UNICODE && KTYP(val) >= NR_TYPES)
			val = K_HOLE;
		} else
		    val = (i ? K_HOLE : K_NOSUCHMAP);
		return put_user(val, &user_kbe->kb_value);
	case KDSKBENT:
		if (!perm)
			return -EPERM;
		if (!i && v == K_NOSUCHMAP) {
			/* deallocate map */
			key_map = key_maps[s];
			if (s && key_map) {
			    key_maps[s] = NULL;
			    if (key_map[0] == U(K_ALLOCATED)) {
					kfree(key_map);
					keymap_count--;
			    }
			}
			break;
		}

		if (KTYP(v) < NR_TYPES) {
		    if (KVAL(v) > max_vals[KTYP(v)])
				return -EINVAL;
		} else
		    if (kbd->kbdmode != VC_UNICODE)
				return -EINVAL;

		/* ++Geert: non-PC keyboards may generate keycode zero */
#if !defined(__mc68000__) && !defined(__powerpc__)
		/* assignment to entry 0 only tests validity of args */
		if (!i)
			break;
#endif

		if (!(key_map = key_maps[s])) {
			int j;

			if (keymap_count >= MAX_NR_OF_USER_KEYMAPS &&
			    !capable(CAP_SYS_RESOURCE))
				return -EPERM;

			key_map = kmalloc(sizeof(plain_map),
						     GFP_KERNEL);
			if (!key_map)
				return -ENOMEM;
			key_maps[s] = key_map;
			key_map[0] = U(K_ALLOCATED);
			for (j = 1; j < NR_KEYS; j++)
				key_map[j] = U(K_HOLE);
			keymap_count++;
		}
		ov = U(key_map[i]);
		if (v == ov)
			break;	/* nothing to do */
		/*
		 * Attention Key.
		 */
		if (((ov == K_SAK) || (v == K_SAK)) && !capable(CAP_SYS_ADMIN))
			return -EPERM;
		key_map[i] = U(v);
		if (!s && (KTYP(ov) == KT_SHIFT || KTYP(v) == KT_SHIFT))
			compute_shiftstate();
		break;
	}
	return 0;
}
#undef i
#undef s
#undef v

static inline int 
do_kbkeycode_ioctl(int cmd, struct kbkeycode __user *user_kbkc, int perm)
{
	struct kbkeycode tmp;
	int kc = 0;

	if (copy_from_user(&tmp, user_kbkc, sizeof(struct kbkeycode)))
		return -EFAULT;
	switch (cmd) {
	case KDGETKEYCODE:
		kc = getkeycode(tmp.scancode);
		if (kc >= 0)
			kc = put_user(kc, &user_kbkc->keycode);
		break;
	case KDSETKEYCODE:
		if (!perm)
			return -EPERM;
		kc = setkeycode(tmp.scancode, tmp.keycode);
		break;
	}
	return kc;
}

static inline int
do_kdgkb_ioctl(int cmd, struct kbsentry __user *user_kdgkb, int perm)
{
	struct kbsentry *kbs;
	char *p;
	u_char *q;
	u_char __user *up;
	int sz;
	int delta;
	char *first_free, *fj, *fnw;
	int i, j, k;
	int ret;

	if (!capable(CAP_SYS_TTY_CONFIG))
		perm = 0;

	kbs = kmalloc(sizeof(*kbs), GFP_KERNEL);
	if (!kbs) {
		ret = -ENOMEM;
		goto reterr;
	}

	/* we mostly copy too much here (512bytes), but who cares ;) */
	if (copy_from_user(kbs, user_kdgkb, sizeof(struct kbsentry))) {
		ret = -EFAULT;
		goto reterr;
	}
	kbs->kb_string[sizeof(kbs->kb_string)-1] = '\0';
	i = kbs->kb_func;

	switch (cmd) {
	case KDGKBSENT:
		sz = sizeof(kbs->kb_string) - 1; /* sz should have been
						  a struct member */
		up = user_kdgkb->kb_string;
		p = func_table[i];
		if(p)
			for ( ; *p && sz; p++, sz--)
				if (put_user(*p, up++)) {
					ret = -EFAULT;
					goto reterr;
				}
		if (put_user('\0', up)) {
			ret = -EFAULT;
			goto reterr;
		}
		kfree(kbs);
		return ((p && *p) ? -EOVERFLOW : 0);
	case KDSKBSENT:
		if (!perm) {
			ret = -EPERM;
			goto reterr;
		}

		q = func_table[i];
		first_free = funcbufptr + (funcbufsize - funcbufleft);
		for (j = i+1; j < MAX_NR_FUNC && !func_table[j]; j++) 
			;
		if (j < MAX_NR_FUNC)
			fj = func_table[j];
		else
			fj = first_free;

		delta = (q ? -strlen(q) : 1) + strlen(kbs->kb_string);
		if (delta <= funcbufleft) { 	/* it fits in current buf */
		    if (j < MAX_NR_FUNC) {
			memmove(fj + delta, fj, first_free - fj);
			for (k = j; k < MAX_NR_FUNC; k++)
			    if (func_table[k])
				func_table[k] += delta;
		    }
		    if (!q)
		      func_table[i] = fj;
		    funcbufleft -= delta;
		} else {			/* allocate a larger buffer */
		    sz = 256;
		    while (sz < funcbufsize - funcbufleft + delta)
		      sz <<= 1;
		    fnw = kmalloc(sz, GFP_KERNEL);
		    if(!fnw) {
		      ret = -ENOMEM;
		      goto reterr;
		    }

		    if (!q)
		      func_table[i] = fj;
		    if (fj > funcbufptr)
			memmove(fnw, funcbufptr, fj - funcbufptr);
		    for (k = 0; k < j; k++)
		      if (func_table[k])
			func_table[k] = fnw + (func_table[k] - funcbufptr);

		    if (first_free > fj) {
			memmove(fnw + (fj - funcbufptr) + delta, fj, first_free - fj);
			for (k = j; k < MAX_NR_FUNC; k++)
			  if (func_table[k])
			    func_table[k] = fnw + (func_table[k] - funcbufptr) + delta;
		    }
		    if (funcbufptr != func_buf)
		      kfree(funcbufptr);
		    funcbufptr = fnw;
		    funcbufleft = funcbufleft - delta + sz - funcbufsize;
		    funcbufsize = sz;
		}
		strcpy(func_table[i], kbs->kb_string);
		break;
	}
	ret = 0;
reterr:
	kfree(kbs);
	return ret;
}

static inline int 
do_fontx_ioctl(int cmd, struct consolefontdesc __user *user_cfd, int perm, struct console_font_op *op)
{
	struct consolefontdesc cfdarg;
	int i;

	if (copy_from_user(&cfdarg, user_cfd, sizeof(struct consolefontdesc))) 
		return -EFAULT;
 	
	switch (cmd) {
	case PIO_FONTX:
		if (!perm)
			return -EPERM;
		op->op = KD_FONT_OP_SET;
		op->flags = KD_FONT_FLAG_OLD;
		op->width = 8;
		op->height = cfdarg.charheight;
		op->charcount = cfdarg.charcount;
		op->data = cfdarg.chardata;
		return con_font_op(vc_cons[fg_console].d, op);
	case GIO_FONTX: {
		op->op = KD_FONT_OP_GET;
		op->flags = KD_FONT_FLAG_OLD;
		op->width = 8;
		op->height = cfdarg.charheight;
		op->charcount = cfdarg.charcount;
		op->data = cfdarg.chardata;
		i = con_font_op(vc_cons[fg_console].d, op);
		if (i)
			return i;
		cfdarg.charheight = op->height;
		cfdarg.charcount = op->charcount;
		if (copy_to_user(user_cfd, &cfdarg, sizeof(struct consolefontdesc)))
			return -EFAULT;
		return 0;
		}
	}
	return -EINVAL;
}

static inline int 
do_unimap_ioctl(int cmd, struct unimapdesc __user *user_ud, int perm, struct vc_data *vc)
{
	struct unimapdesc tmp;

	if (copy_from_user(&tmp, user_ud, sizeof tmp))
		return -EFAULT;
	if (tmp.entries)
		if (!access_ok(VERIFY_WRITE, tmp.entries,
				tmp.entry_ct*sizeof(struct unipair)))
			return -EFAULT;
	switch (cmd) {
	case PIO_UNIMAP:
		if (!perm)
			return -EPERM;
		return con_set_unimap(vc, tmp.entry_ct, tmp.entries);
	case GIO_UNIMAP:
		if (!perm && fg_console != vc->vc_num)
			return -EPERM;
		return con_get_unimap(vc, tmp.entry_ct, &(user_ud->entry_ct), tmp.entries);
	}
	return 0;
}



/*
 * We handle the console-specific ioctl's here.  We allow the
 * capability to modify any console, not just the fg_console. 
 */
int vt_ioctl(struct tty_struct *tty, struct file * file,
	     unsigned int cmd, unsigned long arg)
{
	struct vc_data *vc = tty->driver_data;
	struct console_font_op op;	/* used in multiple places here */
	struct kbd_struct * kbd;
	unsigned int console;
	unsigned char ucval;
	void __user *up = (void __user *)arg;
	int i, perm;
	int ret = 0;

	console = vc->vc_num;

	lock_kernel();

	if (!vc_cons_allocated(console)) { 	/* impossible? */
		ret = -ENOIOCTLCMD;
		goto out;
	}


	/*
	 * To have permissions to do most of the vt ioctls, we either have
	 * to be the owner of the tty, or have CAP_SYS_TTY_CONFIG.
	 */
	perm = 0;
	if (current->signal->tty == tty || capable(CAP_SYS_TTY_CONFIG))
		perm = 1;
 
	kbd = kbd_table + console;
	switch (cmd) {
	case TIOCLINUX:
		ret = tioclinux(tty, arg);
		break;
	case KIOCSOUND:
		if (!perm)
			goto eperm;
		/* FIXME: This is an old broken API but we need to keep it
		   supported and somehow separate the historic advertised
		   tick rate from any real one */
		if (arg)
			arg = CLOCK_TICK_RATE / arg;
		kd_mksound(arg, 0);
		break;

	case KDMKTONE:
		if (!perm)
			goto eperm;
	{
		unsigned int ticks, count;
		
		/*
		 * Generate the tone for the appropriate number of ticks.
		 * If the time is zero, turn off sound ourselves.
		 */
		ticks = HZ * ((arg >> 16) & 0xffff) / 1000;
		count = ticks ? (arg & 0xffff) : 0;
		/* FIXME: This is an old broken API but we need to keep it
		   supported and somehow separate the historic advertised
		   tick rate from any real one */
		if (count)
			count = CLOCK_TICK_RATE / count;
		kd_mksound(count, ticks);
		break;
	}

	case KDGKBTYPE:
		/*
		 * this is naive.
		 */
		ucval = KB_101;
		goto setchar;

		/*
		 * These cannot be implemented on any machine that implements
		 * ioperm() in user level (such as Alpha PCs) or not at all.
		 *
		 * XXX: you should never use these, just call ioperm directly..
		 */
#ifdef CONFIG_X86
	case KDADDIO:
	case KDDELIO:
		/*
		 * KDADDIO and KDDELIO may be able to add ports beyond what
		 * we reject here, but to be safe...
		 */
		if (arg < GPFIRST || arg > GPLAST) {
			ret = -EINVAL;
			break;
		}
		ret = sys_ioperm(arg, 1, (cmd == KDADDIO)) ? -ENXIO : 0;
		break;

	case KDENABIO:
	case KDDISABIO:
		ret = sys_ioperm(GPFIRST, GPNUM,
				  (cmd == KDENABIO)) ? -ENXIO : 0;
		break;
#endif

	/* Linux m68k/i386 interface for setting the keyboard delay/repeat rate */
		
	case KDKBDREP:
	{
		struct kbd_repeat kbrep;
		
		if (!capable(CAP_SYS_TTY_CONFIG))
			goto eperm;

		if (copy_from_user(&kbrep, up, sizeof(struct kbd_repeat))) {
			ret =  -EFAULT;
			break;
		}
		ret = kbd_rate(&kbrep);
		if (ret)
			break;
		if (copy_to_user(up, &kbrep, sizeof(struct kbd_repeat)))
			ret = -EFAULT;
		break;
	}

	case KDSETMODE:
		/*
		 * currently, setting the mode from KD_TEXT to KD_GRAPHICS
		 * doesn't do a whole lot. i'm not sure if it should do any
		 * restoration of modes or what...
		 *
		 * XXX It should at least call into the driver, fbdev's definitely
		 * need to restore their engine state. --BenH
		 */
		if (!perm)
			goto eperm;
		switch (arg) {
		case KD_GRAPHICS:
			break;
		case KD_TEXT0:
		case KD_TEXT1:
			arg = KD_TEXT;
		case KD_TEXT:
			break;
		default:
			ret = -EINVAL;
			goto out;
		}
		if (vc->vc_mode == (unsigned char) arg)
			break;
		vc->vc_mode = (unsigned char) arg;
		if (console != fg_console)
			break;
		/*
		 * explicitly blank/unblank the screen if switching modes
		 */
		acquire_console_sem();
		if (arg == KD_TEXT)
			do_unblank_screen(1);
		else
			do_blank_screen(1);
		release_console_sem();
		break;

	case KDGETMODE:
		ucval = vc->vc_mode;
		goto setint;

	case KDMAPDISP:
	case KDUNMAPDISP:
		/*
		 * these work like a combination of mmap and KDENABIO.
		 * this could be easily finished.
		 */
		ret = -EINVAL;
		break;

	case KDSKBMODE:
		if (!perm)
			goto eperm;
		switch(arg) {
		  case K_RAW:
			kbd->kbdmode = VC_RAW;
			break;
		  case K_MEDIUMRAW:
			kbd->kbdmode = VC_MEDIUMRAW;
			break;
		  case K_XLATE:
			kbd->kbdmode = VC_XLATE;
			compute_shiftstate();
			break;
		  case K_UNICODE:
			kbd->kbdmode = VC_UNICODE;
			compute_shiftstate();
			break;
		  default:
			ret = -EINVAL;
			goto out;
		}
		tty_ldisc_flush(tty);
		break;

	case KDGKBMODE:
		ucval = ((kbd->kbdmode == VC_RAW) ? K_RAW :
				 (kbd->kbdmode == VC_MEDIUMRAW) ? K_MEDIUMRAW :
				 (kbd->kbdmode == VC_UNICODE) ? K_UNICODE :
				 K_XLATE);
		goto setint;

	/* this could be folded into KDSKBMODE, but for compatibility
	   reasons it is not so easy to fold KDGKBMETA into KDGKBMODE */
	case KDSKBMETA:
		switch(arg) {
		  case K_METABIT:
			clr_vc_kbd_mode(kbd, VC_META);
			break;
		  case K_ESCPREFIX:
			set_vc_kbd_mode(kbd, VC_META);
			break;
		  default:
			ret = -EINVAL;
		}
		break;

	case KDGKBMETA:
		ucval = (vc_kbd_mode(kbd, VC_META) ? K_ESCPREFIX : K_METABIT);
	setint:
		ret = put_user(ucval, (int __user *)arg);
		break;

	case KDGETKEYCODE:
	case KDSETKEYCODE:
		if(!capable(CAP_SYS_TTY_CONFIG))
			perm = 0;
		ret = do_kbkeycode_ioctl(cmd, up, perm);
		break;

	case KDGKBENT:
	case KDSKBENT:
		ret = do_kdsk_ioctl(cmd, up, perm, kbd);
		break;

	case KDGKBSENT:
	case KDSKBSENT:
		ret = do_kdgkb_ioctl(cmd, up, perm);
		break;

	case KDGKBDIACR:
	{
		struct kbdiacrs __user *a = up;
		struct kbdiacr diacr;
		int i;

		if (put_user(accent_table_size, &a->kb_cnt)) {
			ret = -EFAULT;
			break;
		}
		for (i = 0; i < accent_table_size; i++) {
			diacr.diacr = conv_uni_to_8bit(accent_table[i].diacr);
			diacr.base = conv_uni_to_8bit(accent_table[i].base);
			diacr.result = conv_uni_to_8bit(accent_table[i].result);
			if (copy_to_user(a->kbdiacr + i, &diacr, sizeof(struct kbdiacr))) {
				ret = -EFAULT;
				break;
			}
		}
		break;
	}
	case KDGKBDIACRUC:
	{
		struct kbdiacrsuc __user *a = up;

		if (put_user(accent_table_size, &a->kb_cnt))
			ret = -EFAULT;
		else if (copy_to_user(a->kbdiacruc, accent_table,
				accent_table_size*sizeof(struct kbdiacruc)))
			ret = -EFAULT;
		break;
	}

	case KDSKBDIACR:
	{
		struct kbdiacrs __user *a = up;
		struct kbdiacr diacr;
		unsigned int ct;
		int i;

		if (!perm)
			goto eperm;
		if (get_user(ct,&a->kb_cnt)) {
			ret = -EFAULT;
			break;
		}
		if (ct >= MAX_DIACR) {
			ret = -EINVAL;
			break;
		}
		accent_table_size = ct;
		for (i = 0; i < ct; i++) {
			if (copy_from_user(&diacr, a->kbdiacr + i, sizeof(struct kbdiacr))) {
				ret = -EFAULT;
				break;
			}
			accent_table[i].diacr = conv_8bit_to_uni(diacr.diacr);
			accent_table[i].base = conv_8bit_to_uni(diacr.base);
			accent_table[i].result = conv_8bit_to_uni(diacr.result);
		}
		break;
	}

	case KDSKBDIACRUC:
	{
		struct kbdiacrsuc __user *a = up;
		unsigned int ct;

		if (!perm)
			goto eperm;
		if (get_user(ct,&a->kb_cnt)) {
			ret = -EFAULT;
			break;
		}
		if (ct >= MAX_DIACR) {
			ret = -EINVAL;
			break;
		}
		accent_table_size = ct;
		if (copy_from_user(accent_table, a->kbdiacruc, ct*sizeof(struct kbdiacruc)))
			ret = -EFAULT;
		break;
	}

	/* the ioctls below read/set the flags usually shown in the leds */
	/* don't use them - they will go away without warning */
	case KDGKBLED:
		ucval = kbd->ledflagstate | (kbd->default_ledflagstate << 4);
		goto setchar;

	case KDSKBLED:
		if (!perm)
			goto eperm;
		if (arg & ~0x77) {
			ret = -EINVAL;
			break;
		}
		kbd->ledflagstate = (arg & 7);
		kbd->default_ledflagstate = ((arg >> 4) & 7);
		set_leds();
		break;

	/* the ioctls below only set the lights, not the functions */
	/* for those, see KDGKBLED and KDSKBLED above */
	case KDGETLED:
		ucval = getledstate();
	setchar:
		ret = put_user(ucval, (char __user *)arg);
		break;

	case KDSETLED:
		if (!perm)
			goto eperm;
		setledstate(kbd, arg);
		break;

	/*
	 * A process can indicate its willingness to accept signals
	 * generated by pressing an appropriate key combination.
	 * Thus, one can have a daemon that e.g. spawns a new console
	 * upon a keypress and then changes to it.
	 * See also the kbrequest field of inittab(5).
	 */
	case KDSIGACCEPT:
	{
		if (!perm || !capable(CAP_KILL))
			goto eperm;
		if (!valid_signal(arg) || arg < 1 || arg == SIGKILL)
			ret = -EINVAL;
		else {
			spin_lock_irq(&vt_spawn_con.lock);
			put_pid(vt_spawn_con.pid);
			vt_spawn_con.pid = get_pid(task_pid(current));
			vt_spawn_con.sig = arg;
			spin_unlock_irq(&vt_spawn_con.lock);
		}
		break;
	}

	case VT_SETMODE:
	{
		struct vt_mode tmp;

		if (!perm)
			goto eperm;
		if (copy_from_user(&tmp, up, sizeof(struct vt_mode))) {
			ret = -EFAULT;
			goto out;
		}
		if (tmp.mode != VT_AUTO && tmp.mode != VT_PROCESS) {
			ret = -EINVAL;
			goto out;
		}
		acquire_console_sem();
		vc->vt_mode = tmp;
		/* the frsig is ignored, so we set it to 0 */
		vc->vt_mode.frsig = 0;
		put_pid(vc->vt_pid);
		vc->vt_pid = get_pid(task_pid(current));
		/* no switch is required -- saw@shade.msu.ru */
		vc->vt_newvt = -1;
		release_console_sem();
		break;
	}

	case VT_GETMODE:
	{
		struct vt_mode tmp;
		int rc;

		acquire_console_sem();
		memcpy(&tmp, &vc->vt_mode, sizeof(struct vt_mode));
		release_console_sem();

		rc = copy_to_user(up, &tmp, sizeof(struct vt_mode));
		if (rc)
			ret = -EFAULT;
		break;
	}

	/*
	 * Returns global vt state. Note that VT 0 is always open, since
	 * it's an alias for the current VT, and people can't use it here.
	 * We cannot return state for more than 16 VTs, since v_state is short.
	 */
	case VT_GETSTATE:
	{
		struct vt_stat __user *vtstat = up;
		unsigned short state, mask;

		if (put_user(fg_console + 1, &vtstat->v_active))
			ret = -EFAULT;
		else {
			state = 1;	/* /dev/tty0 is always open */
			for (i = 0, mask = 2; i < MAX_NR_CONSOLES && mask;
							++i, mask <<= 1)
				if (VT_IS_IN_USE(i))
					state |= mask;
			ret = put_user(state, &vtstat->v_state);
		}
		break;
	}

	/*
	 * Returns the first available (non-opened) console.
	 */
	case VT_OPENQRY:
		for (i = 0; i < MAX_NR_CONSOLES; ++i)
			if (! VT_IS_IN_USE(i))
				break;
		ucval = i < MAX_NR_CONSOLES ? (i+1) : -1;
		goto setint;		 

	/*
	 * ioctl(fd, VT_ACTIVATE, num) will cause us to switch to vt # num,
	 * with num >= 1 (switches to vt 0, our console, are not allowed, just
	 * to preserve sanity).
	 */
	case VT_ACTIVATE:
		if (!perm)
			goto eperm;
		if (arg == 0 || arg > MAX_NR_CONSOLES)
			ret =  -ENXIO;
		else {
			arg--;
			acquire_console_sem();
			ret = vc_allocate(arg);
			release_console_sem();
			if (ret)
				break;
			set_console(arg);
		}
		break;

	case VT_SETACTIVATE:
	{
		struct vt_setactivate vsa;

		if (!perm)
			goto eperm;

		if (copy_from_user(&vsa, (struct vt_setactivate __user *)arg,
<<<<<<< HEAD
						sizeof(struct vt_setactivate)))
			return -EFAULT;
=======
					sizeof(struct vt_setactivate))) {
			ret = -EFAULT;
			goto out;
		}
>>>>>>> ad1cd745
		if (vsa.console == 0 || vsa.console > MAX_NR_CONSOLES)
			ret = -ENXIO;
		else {
			vsa.console--;
			acquire_console_sem();
			ret = vc_allocate(vsa.console);
			if (ret == 0) {
				struct vc_data *nvc;
				/* This is safe providing we don't drop the
				   console sem between vc_allocate and
				   finishing referencing nvc */
				nvc = vc_cons[vsa.console].d;
				nvc->vt_mode = vsa.mode;
				nvc->vt_mode.frsig = 0;
				put_pid(nvc->vt_pid);
				nvc->vt_pid = get_pid(task_pid(current));
			}
			release_console_sem();
			if (ret)
				break;
			/* Commence switch and lock */
			set_console(arg);
		}
	}

	/*
	 * wait until the specified VT has been activated
	 */
	case VT_WAITACTIVE:
		if (!perm)
			goto eperm;
		if (arg == 0 || arg > MAX_NR_CONSOLES)
			ret = -ENXIO;
		else
			ret = vt_waitactive(arg);
		break;

	/*
	 * If a vt is under process control, the kernel will not switch to it
	 * immediately, but postpone the operation until the process calls this
	 * ioctl, allowing the switch to complete.
	 *
	 * According to the X sources this is the behavior:
	 *	0:	pending switch-from not OK
	 *	1:	pending switch-from OK
	 *	2:	completed switch-to OK
	 */
	case VT_RELDISP:
		if (!perm)
			goto eperm;

		if (vc->vt_mode.mode != VT_PROCESS) {
			ret = -EINVAL;
			break;
		}
		/*
		 * Switching-from response
		 */
		acquire_console_sem();
		if (vc->vt_newvt >= 0) {
			if (arg == 0)
				/*
				 * Switch disallowed, so forget we were trying
				 * to do it.
				 */
				vc->vt_newvt = -1;

			else {
				/*
				 * The current vt has been released, so
				 * complete the switch.
				 */
				int newvt;
				newvt = vc->vt_newvt;
				vc->vt_newvt = -1;
				ret = vc_allocate(newvt);
				if (ret) {
					release_console_sem();
					break;
				}
				/*
				 * When we actually do the console switch,
				 * make sure we are atomic with respect to
				 * other console switches..
				 */
				complete_change_console(vc_cons[newvt].d);
			}
		} else {
			/*
			 * Switched-to response
			 */
			/*
			 * If it's just an ACK, ignore it
			 */
			if (arg != VT_ACKACQ)
				ret = -EINVAL;
		}
		release_console_sem();
		break;

	 /*
	  * Disallocate memory associated to VT (but leave VT1)
	  */
	 case VT_DISALLOCATE:
		if (arg > MAX_NR_CONSOLES) {
			ret = -ENXIO;
			break;
		}
		if (arg == 0) {
		    /* deallocate all unused consoles, but leave 0 */
			acquire_console_sem();
			for (i=1; i<MAX_NR_CONSOLES; i++)
				if (! VT_BUSY(i))
					vc_deallocate(i);
			release_console_sem();
		} else {
			/* deallocate a single console, if possible */
			arg--;
			if (VT_BUSY(arg))
				ret = -EBUSY;
			else if (arg) {			      /* leave 0 */
				acquire_console_sem();
				vc_deallocate(arg);
				release_console_sem();
			}
		}
		break;

	case VT_RESIZE:
	{
		struct vt_sizes __user *vtsizes = up;
		struct vc_data *vc;

		ushort ll,cc;
		if (!perm)
			goto eperm;
		if (get_user(ll, &vtsizes->v_rows) ||
		    get_user(cc, &vtsizes->v_cols))
			ret = -EFAULT;
		else {
			acquire_console_sem();
			for (i = 0; i < MAX_NR_CONSOLES; i++) {
				vc = vc_cons[i].d;

				if (vc) {
					vc->vc_resize_user = 1;
					vc_resize(vc_cons[i].d, cc, ll);
				}
			}
			release_console_sem();
		}
		break;
	}

	case VT_RESIZEX:
	{
		struct vt_consize __user *vtconsize = up;
		ushort ll,cc,vlin,clin,vcol,ccol;
		if (!perm)
			goto eperm;
		if (!access_ok(VERIFY_READ, vtconsize,
				sizeof(struct vt_consize))) {
			ret = -EFAULT;
			break;
		}
		/* FIXME: Should check the copies properly */
		__get_user(ll, &vtconsize->v_rows);
		__get_user(cc, &vtconsize->v_cols);
		__get_user(vlin, &vtconsize->v_vlin);
		__get_user(clin, &vtconsize->v_clin);
		__get_user(vcol, &vtconsize->v_vcol);
		__get_user(ccol, &vtconsize->v_ccol);
		vlin = vlin ? vlin : vc->vc_scan_lines;
		if (clin) {
			if (ll) {
				if (ll != vlin/clin) {
					/* Parameters don't add up */
					ret = -EINVAL;
					break;
				}
			} else 
				ll = vlin/clin;
		}
		if (vcol && ccol) {
			if (cc) {
				if (cc != vcol/ccol) {
					ret = -EINVAL;
					break;
				}
			} else
				cc = vcol/ccol;
		}

		if (clin > 32) {
			ret =  -EINVAL;
			break;
		}
		    
		for (i = 0; i < MAX_NR_CONSOLES; i++) {
			if (!vc_cons[i].d)
				continue;
			acquire_console_sem();
			if (vlin)
				vc_cons[i].d->vc_scan_lines = vlin;
			if (clin)
				vc_cons[i].d->vc_font.height = clin;
			vc_cons[i].d->vc_resize_user = 1;
			vc_resize(vc_cons[i].d, cc, ll);
			release_console_sem();
		}
		break;
	}

	case PIO_FONT: {
		if (!perm)
			goto eperm;
		op.op = KD_FONT_OP_SET;
		op.flags = KD_FONT_FLAG_OLD | KD_FONT_FLAG_DONT_RECALC;	/* Compatibility */
		op.width = 8;
		op.height = 0;
		op.charcount = 256;
		op.data = up;
		ret = con_font_op(vc_cons[fg_console].d, &op);
		break;
	}

	case GIO_FONT: {
		op.op = KD_FONT_OP_GET;
		op.flags = KD_FONT_FLAG_OLD;
		op.width = 8;
		op.height = 32;
		op.charcount = 256;
		op.data = up;
		ret = con_font_op(vc_cons[fg_console].d, &op);
		break;
	}

	case PIO_CMAP:
                if (!perm)
			ret = -EPERM;
		else
	                ret = con_set_cmap(up);
		break;

	case GIO_CMAP:
                ret = con_get_cmap(up);
		break;

	case PIO_FONTX:
	case GIO_FONTX:
		ret = do_fontx_ioctl(cmd, up, perm, &op);
		break;

	case PIO_FONTRESET:
	{
		if (!perm)
			goto eperm;

#ifdef BROKEN_GRAPHICS_PROGRAMS
		/* With BROKEN_GRAPHICS_PROGRAMS defined, the default
		   font is not saved. */
		ret = -ENOSYS;
		break;
#else
		{
		op.op = KD_FONT_OP_SET_DEFAULT;
		op.data = NULL;
		ret = con_font_op(vc_cons[fg_console].d, &op);
		if (ret)
			break;
		con_set_default_unimap(vc_cons[fg_console].d);
		break;
		}
#endif
	}

	case KDFONTOP: {
		if (copy_from_user(&op, up, sizeof(op))) {
			ret = -EFAULT;
			break;
		}
		if (!perm && op.op != KD_FONT_OP_GET)
			goto eperm;
		ret = con_font_op(vc, &op);
		if (ret)
			break;
		if (copy_to_user(up, &op, sizeof(op)))
			ret = -EFAULT;
		break;
	}

	case PIO_SCRNMAP:
		if (!perm)
			ret = -EPERM;
		else
			ret = con_set_trans_old(up);
		break;

	case GIO_SCRNMAP:
		ret = con_get_trans_old(up);
		break;

	case PIO_UNISCRNMAP:
		if (!perm)
			ret = -EPERM;
		else
			ret = con_set_trans_new(up);
		break;

	case GIO_UNISCRNMAP:
		ret = con_get_trans_new(up);
		break;

	case PIO_UNIMAPCLR:
	      { struct unimapinit ui;
		if (!perm)
			goto eperm;
		ret = copy_from_user(&ui, up, sizeof(struct unimapinit));
		if (!ret)
			con_clear_unimap(vc, &ui);
		break;
	      }

	case PIO_UNIMAP:
	case GIO_UNIMAP:
		ret = do_unimap_ioctl(cmd, up, perm, vc);
		break;

	case VT_LOCKSWITCH:
		if (!capable(CAP_SYS_TTY_CONFIG))
			goto eperm;
		vt_dont_switch = 1;
		break;
	case VT_UNLOCKSWITCH:
		if (!capable(CAP_SYS_TTY_CONFIG))
			goto eperm;
		vt_dont_switch = 0;
		break;
	case VT_GETHIFONTMASK:
		ret = put_user(vc->vc_hi_font_mask,
					(unsigned short __user *)arg);
		break;
	case VT_WAITEVENT:
		ret = vt_event_wait_ioctl((struct vt_event __user *)arg);
		break;
	default:
		ret = -ENOIOCTLCMD;
	}
out:
	unlock_kernel();
	return ret;
eperm:
	ret = -EPERM;
	goto out;
}

void reset_vc(struct vc_data *vc)
{
	vc->vc_mode = KD_TEXT;
	kbd_table[vc->vc_num].kbdmode = default_utf8 ? VC_UNICODE : VC_XLATE;
	vc->vt_mode.mode = VT_AUTO;
	vc->vt_mode.waitv = 0;
	vc->vt_mode.relsig = 0;
	vc->vt_mode.acqsig = 0;
	vc->vt_mode.frsig = 0;
	put_pid(vc->vt_pid);
	vc->vt_pid = NULL;
	vc->vt_newvt = -1;
	if (!in_interrupt())    /* Via keyboard.c:SAK() - akpm */
		reset_palette(vc);
}

void vc_SAK(struct work_struct *work)
{
	struct vc *vc_con =
		container_of(work, struct vc, SAK_work);
	struct vc_data *vc;
	struct tty_struct *tty;

	acquire_console_sem();
	vc = vc_con->d;
	if (vc) {
		tty = vc->vc_tty;
		/*
		 * SAK should also work in all raw modes and reset
		 * them properly.
		 */
		if (tty)
			__do_SAK(tty);
		reset_vc(vc);
	}
	release_console_sem();
}

#ifdef CONFIG_COMPAT

struct compat_consolefontdesc {
	unsigned short charcount;       /* characters in font (256 or 512) */
	unsigned short charheight;      /* scan lines per character (1-32) */
	compat_caddr_t chardata;	/* font data in expanded form */
};

static inline int
compat_fontx_ioctl(int cmd, struct compat_consolefontdesc __user *user_cfd,
			 int perm, struct console_font_op *op)
{
	struct compat_consolefontdesc cfdarg;
	int i;

	if (copy_from_user(&cfdarg, user_cfd, sizeof(struct compat_consolefontdesc)))
		return -EFAULT;

	switch (cmd) {
	case PIO_FONTX:
		if (!perm)
			return -EPERM;
		op->op = KD_FONT_OP_SET;
		op->flags = KD_FONT_FLAG_OLD;
		op->width = 8;
		op->height = cfdarg.charheight;
		op->charcount = cfdarg.charcount;
		op->data = compat_ptr(cfdarg.chardata);
		return con_font_op(vc_cons[fg_console].d, op);
	case GIO_FONTX:
		op->op = KD_FONT_OP_GET;
		op->flags = KD_FONT_FLAG_OLD;
		op->width = 8;
		op->height = cfdarg.charheight;
		op->charcount = cfdarg.charcount;
		op->data = compat_ptr(cfdarg.chardata);
		i = con_font_op(vc_cons[fg_console].d, op);
		if (i)
			return i;
		cfdarg.charheight = op->height;
		cfdarg.charcount = op->charcount;
		if (copy_to_user(user_cfd, &cfdarg, sizeof(struct compat_consolefontdesc)))
			return -EFAULT;
		return 0;
	}
	return -EINVAL;
}

struct compat_console_font_op {
	compat_uint_t op;        /* operation code KD_FONT_OP_* */
	compat_uint_t flags;     /* KD_FONT_FLAG_* */
	compat_uint_t width, height;     /* font size */
	compat_uint_t charcount;
	compat_caddr_t data;    /* font data with height fixed to 32 */
};

static inline int
compat_kdfontop_ioctl(struct compat_console_font_op __user *fontop,
			 int perm, struct console_font_op *op, struct vc_data *vc)
{
	int i;

	if (copy_from_user(op, fontop, sizeof(struct compat_console_font_op)))
		return -EFAULT;
	if (!perm && op->op != KD_FONT_OP_GET)
		return -EPERM;
	op->data = compat_ptr(((struct compat_console_font_op *)op)->data);
	op->flags |= KD_FONT_FLAG_OLD;
	i = con_font_op(vc, op);
	if (i)
		return i;
	((struct compat_console_font_op *)op)->data = (unsigned long)op->data;
	if (copy_to_user(fontop, op, sizeof(struct compat_console_font_op)))
		return -EFAULT;
	return 0;
}

struct compat_unimapdesc {
	unsigned short entry_ct;
	compat_caddr_t entries;
};

static inline int
compat_unimap_ioctl(unsigned int cmd, struct compat_unimapdesc __user *user_ud,
			 int perm, struct vc_data *vc)
{
	struct compat_unimapdesc tmp;
	struct unipair __user *tmp_entries;

	if (copy_from_user(&tmp, user_ud, sizeof tmp))
		return -EFAULT;
	tmp_entries = compat_ptr(tmp.entries);
	if (tmp_entries)
		if (!access_ok(VERIFY_WRITE, tmp_entries,
				tmp.entry_ct*sizeof(struct unipair)))
			return -EFAULT;
	switch (cmd) {
	case PIO_UNIMAP:
		if (!perm)
			return -EPERM;
		return con_set_unimap(vc, tmp.entry_ct, tmp_entries);
	case GIO_UNIMAP:
		if (!perm && fg_console != vc->vc_num)
			return -EPERM;
		return con_get_unimap(vc, tmp.entry_ct, &(user_ud->entry_ct), tmp_entries);
	}
	return 0;
}

long vt_compat_ioctl(struct tty_struct *tty, struct file * file,
	     unsigned int cmd, unsigned long arg)
{
	struct vc_data *vc = tty->driver_data;
	struct console_font_op op;	/* used in multiple places here */
	struct kbd_struct *kbd;
	unsigned int console;
	void __user *up = (void __user *)arg;
	int perm;
	int ret = 0;

	console = vc->vc_num;

	lock_kernel();

	if (!vc_cons_allocated(console)) { 	/* impossible? */
		ret = -ENOIOCTLCMD;
		goto out;
	}

	/*
	 * To have permissions to do most of the vt ioctls, we either have
	 * to be the owner of the tty, or have CAP_SYS_TTY_CONFIG.
	 */
	perm = 0;
	if (current->signal->tty == tty || capable(CAP_SYS_TTY_CONFIG))
		perm = 1;

	kbd = kbd_table + console;
	switch (cmd) {
	/*
	 * these need special handlers for incompatible data structures
	 */
	case PIO_FONTX:
	case GIO_FONTX:
		ret = compat_fontx_ioctl(cmd, up, perm, &op);
		break;

	case KDFONTOP:
		ret = compat_kdfontop_ioctl(up, perm, &op, vc);
		break;

	case PIO_UNIMAP:
	case GIO_UNIMAP:
		ret = do_unimap_ioctl(cmd, up, perm, vc);
		break;

	/*
	 * all these treat 'arg' as an integer
	 */
	case KIOCSOUND:
	case KDMKTONE:
#ifdef CONFIG_X86
	case KDADDIO:
	case KDDELIO:
#endif
	case KDSETMODE:
	case KDMAPDISP:
	case KDUNMAPDISP:
	case KDSKBMODE:
	case KDSKBMETA:
	case KDSKBLED:
	case KDSETLED:
	case KDSIGACCEPT:
	case VT_ACTIVATE:
	case VT_WAITACTIVE:
	case VT_RELDISP:
	case VT_DISALLOCATE:
	case VT_RESIZE:
	case VT_RESIZEX:
		goto fallback;

	/*
	 * the rest has a compatible data structure behind arg,
	 * but we have to convert it to a proper 64 bit pointer.
	 */
	default:
		arg = (unsigned long)compat_ptr(arg);
		goto fallback;
	}
out:
	unlock_kernel();
	return ret;

fallback:
	unlock_kernel();
	return vt_ioctl(tty, file, cmd, arg);
}


#endif /* CONFIG_COMPAT */


/*
 * Performs the back end of a vt switch. Called under the console
 * semaphore.
 */
static void complete_change_console(struct vc_data *vc)
{
	unsigned char old_vc_mode;
	int old = fg_console;

	last_console = fg_console;

	/*
	 * If we're switching, we could be going from KD_GRAPHICS to
	 * KD_TEXT mode or vice versa, which means we need to blank or
	 * unblank the screen later.
	 */
	old_vc_mode = vc_cons[fg_console].d->vc_mode;
	switch_screen(vc);

	/*
	 * This can't appear below a successful kill_pid().  If it did,
	 * then the *blank_screen operation could occur while X, having
	 * received acqsig, is waking up on another processor.  This
	 * condition can lead to overlapping accesses to the VGA range
	 * and the framebuffer (causing system lockups).
	 *
	 * To account for this we duplicate this code below only if the
	 * controlling process is gone and we've called reset_vc.
	 */
	if (old_vc_mode != vc->vc_mode) {
		if (vc->vc_mode == KD_TEXT)
			do_unblank_screen(1);
		else
			do_blank_screen(1);
	}

	/*
	 * If this new console is under process control, send it a signal
	 * telling it that it has acquired. Also check if it has died and
	 * clean up (similar to logic employed in change_console())
	 */
	if (vc->vt_mode.mode == VT_PROCESS) {
		/*
		 * Send the signal as privileged - kill_pid() will
		 * tell us if the process has gone or something else
		 * is awry
		 */
		if (kill_pid(vc->vt_pid, vc->vt_mode.acqsig, 1) != 0) {
		/*
		 * The controlling process has died, so we revert back to
		 * normal operation. In this case, we'll also change back
		 * to KD_TEXT mode. I'm not sure if this is strictly correct
		 * but it saves the agony when the X server dies and the screen
		 * remains blanked due to KD_GRAPHICS! It would be nice to do
		 * this outside of VT_PROCESS but there is no single process
		 * to account for and tracking tty count may be undesirable.
		 */
			reset_vc(vc);

			if (old_vc_mode != vc->vc_mode) {
				if (vc->vc_mode == KD_TEXT)
					do_unblank_screen(1);
				else
					do_blank_screen(1);
			}
		}
	}

	/*
	 * Wake anyone waiting for their VT to activate
	 */
	vt_event_post(VT_EVENT_SWITCH, old, vc->vc_num);
	return;
}

/*
 * Performs the front-end of a vt switch
 */
void change_console(struct vc_data *new_vc)
{
	struct vc_data *vc;

	if (!new_vc || new_vc->vc_num == fg_console || vt_dont_switch)
		return;

	/*
	 * If this vt is in process mode, then we need to handshake with
	 * that process before switching. Essentially, we store where that
	 * vt wants to switch to and wait for it to tell us when it's done
	 * (via VT_RELDISP ioctl).
	 *
	 * We also check to see if the controlling process still exists.
	 * If it doesn't, we reset this vt to auto mode and continue.
	 * This is a cheap way to track process control. The worst thing
	 * that can happen is: we send a signal to a process, it dies, and
	 * the switch gets "lost" waiting for a response; hopefully, the
	 * user will try again, we'll detect the process is gone (unless
	 * the user waits just the right amount of time :-) and revert the
	 * vt to auto control.
	 */
	vc = vc_cons[fg_console].d;
	if (vc->vt_mode.mode == VT_PROCESS) {
		/*
		 * Send the signal as privileged - kill_pid() will
		 * tell us if the process has gone or something else
		 * is awry.
		 *
		 * We need to set vt_newvt *before* sending the signal or we
		 * have a race.
		 */
		vc->vt_newvt = new_vc->vc_num;
		if (kill_pid(vc->vt_pid, vc->vt_mode.relsig, 1) == 0) {
			/*
			 * It worked. Mark the vt to switch to and
			 * return. The process needs to send us a
			 * VT_RELDISP ioctl to complete the switch.
			 */
			return;
		}

		/*
		 * The controlling process has died, so we revert back to
		 * normal operation. In this case, we'll also change back
		 * to KD_TEXT mode. I'm not sure if this is strictly correct
		 * but it saves the agony when the X server dies and the screen
		 * remains blanked due to KD_GRAPHICS! It would be nice to do
		 * this outside of VT_PROCESS but there is no single process
		 * to account for and tracking tty count may be undesirable.
		 */
		reset_vc(vc);

		/*
		 * Fall through to normal (VT_AUTO) handling of the switch...
		 */
	}

	/*
	 * Ignore all switches in KD_GRAPHICS+VT_AUTO mode
	 */
	if (vc->vc_mode == KD_GRAPHICS)
		return;

	complete_change_console(new_vc);
}

/* Perform a kernel triggered VT switch for suspend/resume */

static int disable_vt_switch;

int vt_move_to_console(unsigned int vt, int alloc)
{
	int prev;

	acquire_console_sem();
	/* Graphics mode - up to X */
	if (disable_vt_switch) {
		release_console_sem();
		return 0;
	}
	prev = fg_console;

	if (alloc && vc_allocate(vt)) {
		/* we can't have a free VC for now. Too bad,
		 * we don't want to mess the screen for now. */
		release_console_sem();
		return -ENOSPC;
	}

	if (set_console(vt)) {
		/*
		 * We're unable to switch to the SUSPEND_CONSOLE.
		 * Let the calling function know so it can decide
		 * what to do.
		 */
		release_console_sem();
		return -EIO;
	}
	release_console_sem();
	if (vt_waitactive(vt + 1)) {
		pr_debug("Suspend: Can't switch VCs.");
		return -EINTR;
	}
	return prev;
}

/*
 * Normally during a suspend, we allocate a new console and switch to it.
 * When we resume, we switch back to the original console.  This switch
 * can be slow, so on systems where the framebuffer can handle restoration
 * of video registers anyways, there's little point in doing the console
 * switch.  This function allows you to disable it by passing it '0'.
 */
void pm_set_vt_switch(int do_switch)
{
	acquire_console_sem();
	disable_vt_switch = !do_switch;
	release_console_sem();
}
EXPORT_SYMBOL(pm_set_vt_switch);<|MERGE_RESOLUTION|>--- conflicted
+++ resolved
@@ -981,15 +981,10 @@
 			goto eperm;
 
 		if (copy_from_user(&vsa, (struct vt_setactivate __user *)arg,
-<<<<<<< HEAD
-						sizeof(struct vt_setactivate)))
-			return -EFAULT;
-=======
 					sizeof(struct vt_setactivate))) {
 			ret = -EFAULT;
 			goto out;
 		}
->>>>>>> ad1cd745
 		if (vsa.console == 0 || vsa.console > MAX_NR_CONSOLES)
 			ret = -ENXIO;
 		else {
