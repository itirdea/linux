/*
 * Defines x86 CPU feature bits
 */
#ifndef ASM_X86__CPUFEATURE_H
#define ASM_X86__CPUFEATURE_H

#include <asm/required-features.h>

#define NCAPINTS	8	/* N 32-bit words worth of info */

/*
 * Note: If the comment begins with a quoted string, that string is used
 * in /proc/cpuinfo instead of the macro name.  If the string is "",
 * this feature bit is not displayed in /proc/cpuinfo at all.
 */

/* Intel-defined CPU features, CPUID level 0x00000001 (edx), word 0 */
#define X86_FEATURE_FPU		(0*32+ 0) /* Onboard FPU */
#define X86_FEATURE_VME		(0*32+ 1) /* Virtual Mode Extensions */
#define X86_FEATURE_DE		(0*32+ 2) /* Debugging Extensions */
#define X86_FEATURE_PSE		(0*32+ 3) /* Page Size Extensions */
#define X86_FEATURE_TSC		(0*32+ 4) /* Time Stamp Counter */
#define X86_FEATURE_MSR		(0*32+ 5) /* Model-Specific Registers */
#define X86_FEATURE_PAE		(0*32+ 6) /* Physical Address Extensions */
#define X86_FEATURE_MCE		(0*32+ 7) /* Machine Check Architecture */
#define X86_FEATURE_CX8		(0*32+ 8) /* CMPXCHG8 instruction */
#define X86_FEATURE_APIC	(0*32+ 9) /* Onboard APIC */
#define X86_FEATURE_SEP		(0*32+11) /* SYSENTER/SYSEXIT */
#define X86_FEATURE_MTRR	(0*32+12) /* Memory Type Range Registers */
#define X86_FEATURE_PGE		(0*32+13) /* Page Global Enable */
#define X86_FEATURE_MCA		(0*32+14) /* Machine Check Architecture */
#define X86_FEATURE_CMOV	(0*32+15) /* CMOV instructions */
					  /* (plus FCMOVcc, FCOMI with FPU) */
#define X86_FEATURE_PAT		(0*32+16) /* Page Attribute Table */
#define X86_FEATURE_PSE36	(0*32+17) /* 36-bit PSEs */
#define X86_FEATURE_PN		(0*32+18) /* Processor serial number */
#define X86_FEATURE_CLFLSH	(0*32+19) /* "clflush" CLFLUSH instruction */
#define X86_FEATURE_DS		(0*32+21) /* "dts" Debug Store */
#define X86_FEATURE_ACPI	(0*32+22) /* ACPI via MSR */
#define X86_FEATURE_MMX		(0*32+23) /* Multimedia Extensions */
#define X86_FEATURE_FXSR	(0*32+24) /* FXSAVE/FXRSTOR, CR4.OSFXSR */
#define X86_FEATURE_XMM		(0*32+25) /* "sse" */
#define X86_FEATURE_XMM2	(0*32+26) /* "sse2" */
#define X86_FEATURE_SELFSNOOP	(0*32+27) /* "ss" CPU self snoop */
#define X86_FEATURE_HT		(0*32+28) /* Hyper-Threading */
#define X86_FEATURE_ACC		(0*32+29) /* "tm" Automatic clock control */
#define X86_FEATURE_IA64	(0*32+30) /* IA-64 processor */
#define X86_FEATURE_PBE		(0*32+31) /* Pending Break Enable */

/* AMD-defined CPU features, CPUID level 0x80000001, word 1 */
/* Don't duplicate feature flags which are redundant with Intel! */
#define X86_FEATURE_SYSCALL	(1*32+11) /* SYSCALL/SYSRET */
#define X86_FEATURE_MP		(1*32+19) /* MP Capable. */
#define X86_FEATURE_NX		(1*32+20) /* Execute Disable */
#define X86_FEATURE_MMXEXT	(1*32+22) /* AMD MMX extensions */
#define X86_FEATURE_FXSR_OPT	(1*32+25) /* FXSAVE/FXRSTOR optimizations */
#define X86_FEATURE_GBPAGES	(1*32+26) /* "pdpe1gb" GB pages */
#define X86_FEATURE_RDTSCP	(1*32+27) /* RDTSCP */
#define X86_FEATURE_LM		(1*32+29) /* Long Mode (x86-64) */
#define X86_FEATURE_3DNOWEXT	(1*32+30) /* AMD 3DNow! extensions */
#define X86_FEATURE_3DNOW	(1*32+31) /* 3DNow! */

/* Transmeta-defined CPU features, CPUID level 0x80860001, word 2 */
#define X86_FEATURE_RECOVERY	(2*32+ 0) /* CPU in recovery mode */
#define X86_FEATURE_LONGRUN	(2*32+ 1) /* Longrun power control */
#define X86_FEATURE_LRTI	(2*32+ 3) /* LongRun table interface */

/* Other features, Linux-defined mapping, word 3 */
/* This range is used for feature bits which conflict or are synthesized */
#define X86_FEATURE_CXMMX	(3*32+ 0) /* Cyrix MMX extensions */
#define X86_FEATURE_K6_MTRR	(3*32+ 1) /* AMD K6 nonstandard MTRRs */
#define X86_FEATURE_CYRIX_ARR	(3*32+ 2) /* Cyrix ARRs (= MTRRs) */
#define X86_FEATURE_CENTAUR_MCR	(3*32+ 3) /* Centaur MCRs (= MTRRs) */
/* cpu types for specific tunings: */
#define X86_FEATURE_K8		(3*32+ 4) /* "" Opteron, Athlon64 */
#define X86_FEATURE_K7		(3*32+ 5) /* "" Athlon */
#define X86_FEATURE_P3		(3*32+ 6) /* "" P3 */
#define X86_FEATURE_P4		(3*32+ 7) /* "" P4 */
#define X86_FEATURE_CONSTANT_TSC (3*32+ 8) /* TSC ticks at a constant rate */
#define X86_FEATURE_UP		(3*32+ 9) /* smp kernel running on up */
#define X86_FEATURE_FXSAVE_LEAK (3*32+10) /* "" FXSAVE leaks FOP/FIP/FOP */
#define X86_FEATURE_ARCH_PERFMON (3*32+11) /* Intel Architectural PerfMon */
#define X86_FEATURE_PEBS	(3*32+12) /* Precise-Event Based Sampling */
#define X86_FEATURE_BTS		(3*32+13) /* Branch Trace Store */
#define X86_FEATURE_SYSCALL32	(3*32+14) /* "" syscall in ia32 userspace */
#define X86_FEATURE_SYSENTER32	(3*32+15) /* "" sysenter in ia32 userspace */
#define X86_FEATURE_REP_GOOD	(3*32+16) /* rep microcode works well */
#define X86_FEATURE_MFENCE_RDTSC (3*32+17) /* "" Mfence synchronizes RDTSC */
#define X86_FEATURE_LFENCE_RDTSC (3*32+18) /* "" Lfence synchronizes RDTSC */
#define X86_FEATURE_11AP	(3*32+19) /* "" Bad local APIC aka 11AP */
#define X86_FEATURE_NOPL	(3*32+20) /* The NOPL (0F 1F) instructions */

/* Intel-defined CPU features, CPUID level 0x00000001 (ecx), word 4 */
#define X86_FEATURE_XMM3	(4*32+ 0) /* "pni" SSE-3 */
#define X86_FEATURE_PCLMULQDQ	(4*32+ 1) /* PCLMULQDQ instruction */
#define X86_FEATURE_DTES64	(4*32+ 2) /* 64-bit Debug Store */
#define X86_FEATURE_MWAIT	(4*32+ 3) /* "monitor" Monitor/Mwait support */
#define X86_FEATURE_DSCPL	(4*32+ 4) /* "ds_cpl" CPL Qual. Debug Store */
#define X86_FEATURE_VMX		(4*32+ 5) /* Hardware virtualization */
#define X86_FEATURE_SMX		(4*32+ 6) /* Safer mode */
#define X86_FEATURE_EST		(4*32+ 7) /* Enhanced SpeedStep */
#define X86_FEATURE_TM2		(4*32+ 8) /* Thermal Monitor 2 */
#define X86_FEATURE_SSSE3	(4*32+ 9) /* Supplemental SSE-3 */
#define X86_FEATURE_CID		(4*32+10) /* Context ID */
#define X86_FEATURE_FMA		(4*32+12) /* Fused multiply-add */
#define X86_FEATURE_CX16	(4*32+13) /* CMPXCHG16B */
#define X86_FEATURE_XTPR	(4*32+14) /* Send Task Priority Messages */
#define X86_FEATURE_PDCM	(4*32+15) /* Performance Capabilities */
#define X86_FEATURE_DCA		(4*32+18) /* Direct Cache Access */
<<<<<<< HEAD
#define X86_FEATURE_X2APIC	(4*32+21) /* x2APIC */
#define X86_FEATURE_XSAVE	(4*32+26) /* XSAVE */
=======
#define X86_FEATURE_XMM4_1	(4*32+19) /* "sse4_1" SSE-4.1 */
#define X86_FEATURE_XMM4_2	(4*32+20) /* "sse4_2" SSE-4.2 */
#define X86_FEATURE_X2APIC	(4*32+21) /* x2APIC */
#define X86_FEATURE_AES		(4*32+25) /* AES instructions */
#define X86_FEATURE_XSAVE	(4*32+26) /* XSAVE/XRSTOR/XSETBV/XGETBV */
#define X86_FEATURE_OSXSAVE	(4*32+27) /* "" XSAVE enabled in the OS */
#define X86_FEATURE_AVX		(4*32+28) /* Advanced Vector Extensions */
>>>>>>> af2e1f27

/* VIA/Cyrix/Centaur-defined CPU features, CPUID level 0xC0000001, word 5 */
#define X86_FEATURE_XSTORE	(5*32+ 2) /* "rng" RNG present (xstore) */
#define X86_FEATURE_XSTORE_EN	(5*32+ 3) /* "rng_en" RNG enabled */
#define X86_FEATURE_XCRYPT	(5*32+ 6) /* "ace" on-CPU crypto (xcrypt) */
#define X86_FEATURE_XCRYPT_EN	(5*32+ 7) /* "ace_en" on-CPU crypto enabled */
#define X86_FEATURE_ACE2	(5*32+ 8) /* Advanced Cryptography Engine v2 */
#define X86_FEATURE_ACE2_EN	(5*32+ 9) /* ACE v2 enabled */
#define X86_FEATURE_PHE		(5*32+10) /* PadLock Hash Engine */
#define X86_FEATURE_PHE_EN	(5*32+11) /* PHE enabled */
#define X86_FEATURE_PMM		(5*32+12) /* PadLock Montgomery Multiplier */
#define X86_FEATURE_PMM_EN	(5*32+13) /* PMM enabled */

/* More extended AMD flags: CPUID level 0x80000001, ecx, word 6 */
#define X86_FEATURE_LAHF_LM	(6*32+ 0) /* LAHF/SAHF in long mode */
#define X86_FEATURE_CMP_LEGACY	(6*32+ 1) /* If yes HyperThreading not valid */
#define X86_FEATURE_SVM		(6*32+ 2) /* Secure virtual machine */
#define X86_FEATURE_EXTAPIC	(6*32+ 3) /* Extended APIC space */
#define X86_FEATURE_CR8_LEGACY	(6*32+ 4) /* CR8 in 32-bit mode */
#define X86_FEATURE_ABM		(6*32+ 5) /* Advanced bit manipulation */
#define X86_FEATURE_SSE4A	(6*32+ 6) /* SSE-4A */
#define X86_FEATURE_MISALIGNSSE (6*32+ 7) /* Misaligned SSE mode */
#define X86_FEATURE_3DNOWPREFETCH (6*32+ 8) /* 3DNow prefetch instructions */
#define X86_FEATURE_OSVW	(6*32+ 9) /* OS Visible Workaround */
#define X86_FEATURE_IBS		(6*32+10) /* Instruction Based Sampling */
#define X86_FEATURE_SSE5	(6*32+11) /* SSE-5 */
#define X86_FEATURE_SKINIT	(6*32+12) /* SKINIT/STGI instructions */
#define X86_FEATURE_WDT		(6*32+13) /* Watchdog timer */

/*
 * Auxiliary flags: Linux defined - For features scattered in various
 * CPUID levels like 0x6, 0xA etc
 */
#define X86_FEATURE_IDA		(7*32+ 0) /* Intel Dynamic Acceleration */

#if defined(__KERNEL__) && !defined(__ASSEMBLY__)

#include <linux/bitops.h>

extern const char * const x86_cap_flags[NCAPINTS*32];
extern const char * const x86_power_flags[32];

#define test_cpu_cap(c, bit)						\
	 test_bit(bit, (unsigned long *)((c)->x86_capability))

#define cpu_has(c, bit)							\
	(__builtin_constant_p(bit) &&					\
	 ( (((bit)>>5)==0 && (1UL<<((bit)&31) & REQUIRED_MASK0)) ||	\
	   (((bit)>>5)==1 && (1UL<<((bit)&31) & REQUIRED_MASK1)) ||	\
	   (((bit)>>5)==2 && (1UL<<((bit)&31) & REQUIRED_MASK2)) ||	\
	   (((bit)>>5)==3 && (1UL<<((bit)&31) & REQUIRED_MASK3)) ||	\
	   (((bit)>>5)==4 && (1UL<<((bit)&31) & REQUIRED_MASK4)) ||	\
	   (((bit)>>5)==5 && (1UL<<((bit)&31) & REQUIRED_MASK5)) ||	\
	   (((bit)>>5)==6 && (1UL<<((bit)&31) & REQUIRED_MASK6)) ||	\
	   (((bit)>>5)==7 && (1UL<<((bit)&31) & REQUIRED_MASK7)) )	\
	  ? 1 :								\
	 test_cpu_cap(c, bit))

#define boot_cpu_has(bit)	cpu_has(&boot_cpu_data, bit)

#define set_cpu_cap(c, bit)	set_bit(bit, (unsigned long *)((c)->x86_capability))
#define clear_cpu_cap(c, bit)	clear_bit(bit, (unsigned long *)((c)->x86_capability))
#define setup_clear_cpu_cap(bit) do { \
	clear_cpu_cap(&boot_cpu_data, bit);	\
	set_bit(bit, (unsigned long *)cleared_cpu_caps); \
} while (0)
#define setup_force_cpu_cap(bit) do { \
	set_cpu_cap(&boot_cpu_data, bit);	\
	clear_bit(bit, (unsigned long *)cleared_cpu_caps);	\
} while (0)

#define cpu_has_fpu		boot_cpu_has(X86_FEATURE_FPU)
#define cpu_has_vme		boot_cpu_has(X86_FEATURE_VME)
#define cpu_has_de		boot_cpu_has(X86_FEATURE_DE)
#define cpu_has_pse		boot_cpu_has(X86_FEATURE_PSE)
#define cpu_has_tsc		boot_cpu_has(X86_FEATURE_TSC)
#define cpu_has_pae		boot_cpu_has(X86_FEATURE_PAE)
#define cpu_has_pge		boot_cpu_has(X86_FEATURE_PGE)
#define cpu_has_apic		boot_cpu_has(X86_FEATURE_APIC)
#define cpu_has_sep		boot_cpu_has(X86_FEATURE_SEP)
#define cpu_has_mtrr		boot_cpu_has(X86_FEATURE_MTRR)
#define cpu_has_mmx		boot_cpu_has(X86_FEATURE_MMX)
#define cpu_has_fxsr		boot_cpu_has(X86_FEATURE_FXSR)
#define cpu_has_xmm		boot_cpu_has(X86_FEATURE_XMM)
#define cpu_has_xmm2		boot_cpu_has(X86_FEATURE_XMM2)
#define cpu_has_xmm3		boot_cpu_has(X86_FEATURE_XMM3)
#define cpu_has_ht		boot_cpu_has(X86_FEATURE_HT)
#define cpu_has_mp		boot_cpu_has(X86_FEATURE_MP)
#define cpu_has_nx		boot_cpu_has(X86_FEATURE_NX)
#define cpu_has_k6_mtrr		boot_cpu_has(X86_FEATURE_K6_MTRR)
#define cpu_has_cyrix_arr	boot_cpu_has(X86_FEATURE_CYRIX_ARR)
#define cpu_has_centaur_mcr	boot_cpu_has(X86_FEATURE_CENTAUR_MCR)
#define cpu_has_xstore		boot_cpu_has(X86_FEATURE_XSTORE)
#define cpu_has_xstore_enabled	boot_cpu_has(X86_FEATURE_XSTORE_EN)
#define cpu_has_xcrypt		boot_cpu_has(X86_FEATURE_XCRYPT)
#define cpu_has_xcrypt_enabled	boot_cpu_has(X86_FEATURE_XCRYPT_EN)
#define cpu_has_ace2		boot_cpu_has(X86_FEATURE_ACE2)
#define cpu_has_ace2_enabled	boot_cpu_has(X86_FEATURE_ACE2_EN)
#define cpu_has_phe		boot_cpu_has(X86_FEATURE_PHE)
#define cpu_has_phe_enabled	boot_cpu_has(X86_FEATURE_PHE_EN)
#define cpu_has_pmm		boot_cpu_has(X86_FEATURE_PMM)
#define cpu_has_pmm_enabled	boot_cpu_has(X86_FEATURE_PMM_EN)
#define cpu_has_ds		boot_cpu_has(X86_FEATURE_DS)
#define cpu_has_pebs		boot_cpu_has(X86_FEATURE_PEBS)
#define cpu_has_clflush		boot_cpu_has(X86_FEATURE_CLFLSH)
#define cpu_has_bts		boot_cpu_has(X86_FEATURE_BTS)
#define cpu_has_gbpages		boot_cpu_has(X86_FEATURE_GBPAGES)
#define cpu_has_arch_perfmon	boot_cpu_has(X86_FEATURE_ARCH_PERFMON)
#define cpu_has_pat		boot_cpu_has(X86_FEATURE_PAT)
<<<<<<< HEAD
=======
#define cpu_has_xmm4_1		boot_cpu_has(X86_FEATURE_XMM4_1)
#define cpu_has_xmm4_2		boot_cpu_has(X86_FEATURE_XMM4_2)
>>>>>>> af2e1f27
#define cpu_has_x2apic		boot_cpu_has(X86_FEATURE_X2APIC)
#define cpu_has_xsave		boot_cpu_has(X86_FEATURE_XSAVE)

#if defined(CONFIG_X86_INVLPG) || defined(CONFIG_X86_64)
# define cpu_has_invlpg		1
#else
# define cpu_has_invlpg		(boot_cpu_data.x86 > 3)
#endif

#ifdef CONFIG_X86_64

#undef  cpu_has_vme
#define cpu_has_vme		0

#undef  cpu_has_pae
#define cpu_has_pae		___BUG___

#undef  cpu_has_mp
#define cpu_has_mp		1

#undef  cpu_has_k6_mtrr
#define cpu_has_k6_mtrr		0

#undef  cpu_has_cyrix_arr
#define cpu_has_cyrix_arr	0

#undef  cpu_has_centaur_mcr
#define cpu_has_centaur_mcr	0

#endif /* CONFIG_X86_64 */

#endif /* defined(__KERNEL__) && !defined(__ASSEMBLY__) */

#endif /* ASM_X86__CPUFEATURE_H */<|MERGE_RESOLUTION|>--- conflicted
+++ resolved
@@ -107,10 +107,6 @@
 #define X86_FEATURE_XTPR	(4*32+14) /* Send Task Priority Messages */
 #define X86_FEATURE_PDCM	(4*32+15) /* Performance Capabilities */
 #define X86_FEATURE_DCA		(4*32+18) /* Direct Cache Access */
-<<<<<<< HEAD
-#define X86_FEATURE_X2APIC	(4*32+21) /* x2APIC */
-#define X86_FEATURE_XSAVE	(4*32+26) /* XSAVE */
-=======
 #define X86_FEATURE_XMM4_1	(4*32+19) /* "sse4_1" SSE-4.1 */
 #define X86_FEATURE_XMM4_2	(4*32+20) /* "sse4_2" SSE-4.2 */
 #define X86_FEATURE_X2APIC	(4*32+21) /* x2APIC */
@@ -118,7 +114,6 @@
 #define X86_FEATURE_XSAVE	(4*32+26) /* XSAVE/XRSTOR/XSETBV/XGETBV */
 #define X86_FEATURE_OSXSAVE	(4*32+27) /* "" XSAVE enabled in the OS */
 #define X86_FEATURE_AVX		(4*32+28) /* Advanced Vector Extensions */
->>>>>>> af2e1f27
 
 /* VIA/Cyrix/Centaur-defined CPU features, CPUID level 0xC0000001, word 5 */
 #define X86_FEATURE_XSTORE	(5*32+ 2) /* "rng" RNG present (xstore) */
@@ -228,11 +223,8 @@
 #define cpu_has_gbpages		boot_cpu_has(X86_FEATURE_GBPAGES)
 #define cpu_has_arch_perfmon	boot_cpu_has(X86_FEATURE_ARCH_PERFMON)
 #define cpu_has_pat		boot_cpu_has(X86_FEATURE_PAT)
-<<<<<<< HEAD
-=======
 #define cpu_has_xmm4_1		boot_cpu_has(X86_FEATURE_XMM4_1)
 #define cpu_has_xmm4_2		boot_cpu_has(X86_FEATURE_XMM4_2)
->>>>>>> af2e1f27
 #define cpu_has_x2apic		boot_cpu_has(X86_FEATURE_X2APIC)
 #define cpu_has_xsave		boot_cpu_has(X86_FEATURE_XSAVE)
 
