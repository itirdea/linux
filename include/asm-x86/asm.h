#ifndef _ASM_X86_ASM_H
#define _ASM_X86_ASM_H

#ifdef __ASSEMBLY__
# define __ASM_FORM(x)	x
<<<<<<< HEAD
#else
# define __ASM_FORM(x)	" " #x " "
#endif

#ifdef CONFIG_X86_32
# define __ASM_SEL(a,b) __ASM_FORM(a)
#else
# define __ASM_SEL(a,b) __ASM_FORM(b)
#endif

#define __ASM_SIZE(inst)	__ASM_SEL(inst##l, inst##q)
=======
# define __ASM_EX_SEC	.section __ex_table
#else
# define __ASM_FORM(x)	" " #x " "
# define __ASM_EX_SEC	" .section __ex_table,\"a\"\n"
#endif

#ifdef CONFIG_X86_32
# define __ASM_SEL(a,b) __ASM_FORM(a)
#else
# define __ASM_SEL(a,b) __ASM_FORM(b)
#endif

#define __ASM_SIZE(inst)	__ASM_SEL(inst##l, inst##q)
#define __ASM_REG(reg)		__ASM_SEL(e##reg, r##reg)
>>>>>>> 5b664cb2

#define _ASM_PTR	__ASM_SEL(.long, .quad)
#define _ASM_ALIGN	__ASM_SEL(.balign 4, .balign 8)
#define _ASM_MOV_UL	__ASM_SIZE(mov)

#define _ASM_INC	__ASM_SIZE(inc)
#define _ASM_DEC	__ASM_SIZE(dec)
#define _ASM_ADD	__ASM_SIZE(add)
#define _ASM_SUB	__ASM_SIZE(sub)
#define _ASM_XADD	__ASM_SIZE(xadd)
<<<<<<< HEAD
=======
#define _ASM_AX		__ASM_REG(ax)
#define _ASM_BX		__ASM_REG(bx)
#define _ASM_CX		__ASM_REG(cx)
#define _ASM_DX		__ASM_REG(dx)
>>>>>>> 5b664cb2

/* Exception table entry */
# define _ASM_EXTABLE(from,to) \
	__ASM_EX_SEC	\
	_ASM_ALIGN "\n" \
	_ASM_PTR #from "," #to "\n" \
	" .previous\n"

#endif /* _ASM_X86_ASM_H */<|MERGE_RESOLUTION|>--- conflicted
+++ resolved
@@ -3,19 +3,6 @@
 
 #ifdef __ASSEMBLY__
 # define __ASM_FORM(x)	x
-<<<<<<< HEAD
-#else
-# define __ASM_FORM(x)	" " #x " "
-#endif
-
-#ifdef CONFIG_X86_32
-# define __ASM_SEL(a,b) __ASM_FORM(a)
-#else
-# define __ASM_SEL(a,b) __ASM_FORM(b)
-#endif
-
-#define __ASM_SIZE(inst)	__ASM_SEL(inst##l, inst##q)
-=======
 # define __ASM_EX_SEC	.section __ex_table
 #else
 # define __ASM_FORM(x)	" " #x " "
@@ -30,7 +17,6 @@
 
 #define __ASM_SIZE(inst)	__ASM_SEL(inst##l, inst##q)
 #define __ASM_REG(reg)		__ASM_SEL(e##reg, r##reg)
->>>>>>> 5b664cb2
 
 #define _ASM_PTR	__ASM_SEL(.long, .quad)
 #define _ASM_ALIGN	__ASM_SEL(.balign 4, .balign 8)
@@ -41,13 +27,10 @@
 #define _ASM_ADD	__ASM_SIZE(add)
 #define _ASM_SUB	__ASM_SIZE(sub)
 #define _ASM_XADD	__ASM_SIZE(xadd)
-<<<<<<< HEAD
-=======
 #define _ASM_AX		__ASM_REG(ax)
 #define _ASM_BX		__ASM_REG(bx)
 #define _ASM_CX		__ASM_REG(cx)
 #define _ASM_DX		__ASM_REG(dx)
->>>>>>> 5b664cb2
 
 /* Exception table entry */
 # define _ASM_EXTABLE(from,to) \
